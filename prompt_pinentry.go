--- conflicted
+++ resolved
@@ -32,12 +32,8 @@
 	}
 	defer client.Close()
 
-<<<<<<< HEAD
 	pin, _, err := client.GetPIN()
 	return pin, err
-=======
-	pin, err := p.GetPin()
-	return string(pin), err
 }
 
 func userConfirm() error {
@@ -51,5 +47,4 @@
 
 	_, err = p.GetPin()
 	return err
->>>>>>> 72bd39b3
 }